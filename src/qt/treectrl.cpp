--- conflicted
+++ resolved
@@ -258,17 +258,14 @@
         EmitEvent(expandedEvent);
     }
 
-<<<<<<< HEAD
+
     void OnItemChanged(QTreeWidgetItem *item, int WXUNUSED(column))
     {
         wxTreeEvent event(wxEVT_TREE_END_LABEL_EDIT, GetHandler(), wxQtConvertTreeItem(item));
         EmitEvent(event);
     }
 
-    virtual void dragEnterEvent(QDragEnterEvent* event) wxOVERRIDE
-=======
     void tryStartDrag(const QMouseEvent *event)
->>>>>>> 9566143b
     {
         wxEventType command = (event->buttons() & Qt::RightButton)
             ? wxEVT_TREE_BEGIN_RDRAG
