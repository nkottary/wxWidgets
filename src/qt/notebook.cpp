--- conflicted
+++ resolved
@@ -165,7 +165,6 @@
     return sizePage;
 }
 
-<<<<<<< HEAD
 bool wxNotebook::DeleteAllPages()
 {
     if ( !wxNotebookBase::DeleteAllPages() )
@@ -177,10 +176,7 @@
     return true;
 }
 
-int wxNotebook::DoSetSelection(size_t page, int flags)
-=======
 int wxNotebook::SetSelection(size_t page)
->>>>>>> ce1b72a4
 {
     wxCHECK_MSG(page < GetPageCount(), wxNOT_FOUND, "invalid notebook index");
 
