/////////////////////////////////////////////////////////////////////////////
// Name:        wx/qt/dataform.h
// Author:      Sean D'Epagnier
// Copyright:   (c) Sean D'Epagnier 2014
// Licence:     wxWindows licence
/////////////////////////////////////////////////////////////////////////////

#ifndef _WX_QT_DATAFORM_H_
#define _WX_QT_DATAFORM_H_

class WXDLLIMPEXP_CORE wxDataFormat
{
public:
    wxDataFormat(wxDataFormatId formatId = wxDF_INVALID);
    wxDataFormat(const wxString &id);

<<<<<<< HEAD
    void SetId( const wxChar *id );
=======
    // Standard methods
    const wxString& GetId() const;
    void SetId(const wxString& id);

    wxDataFormatId GetType() const;
    void SetType(wxDataFormatId type);
>>>>>>> 0145916f

    bool operator==(wxDataFormatId format) const;
    bool operator!=(wxDataFormatId format) const;
    bool operator==(const wxDataFormat& format) const;
    bool operator!=(const wxDataFormat& format) const;

    // Direct access to the underlying mime type.
    // Equivalent to "id", except "id" is supposed to be
    // invalid for standard types, whereas this should
    // always be valid (if meaningful).
    const wxString& GetMimeType() const;
    void SetMimeType(const wxString& mimeType);

private:
    wxString m_mimeType;
    wxDataFormatId m_formatId;
};

#endif // _WX_QT_DATAFORM_H_<|MERGE_RESOLUTION|>--- conflicted
+++ resolved
@@ -14,16 +14,12 @@
     wxDataFormat(wxDataFormatId formatId = wxDF_INVALID);
     wxDataFormat(const wxString &id);
 
-<<<<<<< HEAD
-    void SetId( const wxChar *id );
-=======
     // Standard methods
     const wxString& GetId() const;
     void SetId(const wxString& id);
 
     wxDataFormatId GetType() const;
     void SetType(wxDataFormatId type);
->>>>>>> 0145916f
 
     bool operator==(wxDataFormatId format) const;
     bool operator!=(wxDataFormatId format) const;
